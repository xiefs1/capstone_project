const express = require('express');
const cors = require('cors');
const path = require('path');
var cookieParser = require('cookie-parser');
const multer = require('multer');
const {connectDatabase} = require('./database/connectionconfigDb');

const app = express();



const api = require('./api');
const { notFound, errorHandler } = require('./middlewares/errors.middleware');

if (process.env.NODE_ENV === 'production') {
	app.use(express.static('client/public'));
	app.get('*', (req, res) => {
		res.sendFile(path.resolve(__dirname, 'client', 'public', 'index.html'));
	});
}

const storage = multer.diskStorage({
    destination: function (req, file, cb) {
        cb(null, 'src/uploads/') // Destination folder
    },
    filename: function (req, file, cb) {
        cb(null, Date.now() + '-' + file.originalname) // Naming file
    }
});

const upload = multer({ storage: storage });

app.use(cookieParser());
app.use(express.urlencoded({ extended: true }));
app.use(express.json());
app.use(cors());

app.post('/login', async (req, res) => {
	try { 
		const { email, password } = req.body;
		if (!email || !password) {
			res.status(400).json({ message: 'Invalid Request' });
			// stop the execution if the username or password is missing
			return;
		}

		// connect to the database
		database = await connectDatabase();
		// Verify the user and password are correct from the post request
		// verify the user exists in the request
		database.query(`SELECT id,email,firstname,lastname,avatar_path FROM users WHERE email='${email}' AND password='${password}';`)
		.then((result) => {
			// If the user is found, return the user information
			if (result.rows.length > 0) {
				// save the user in the session
				res.cookie('user', JSON.stringify(result.rows), { 
                    maxAge: 3600000, // 1 hour
                    httpOnly: false, // The cookie is accessible via JavaScript 
                    secure: false, // The cookie will be transmitted over HTTP 
                });
				res.status(200).json(result.rows);
			} else {
				res.status(404).json({ message: 'User not found' });
			}
		});
	} catch (error) {
		console.error(error);
		res.status(500).json({ message: 'Internal Server Error' });
	}
});

app.post('/signup',upload.single('avatar'), async (req, res) => {
    try {
        // Extract user details from the post request
        const { password, email, firstname, lastname } = req.body;

		// Verify the user and password are correct from the post request
		if (!password || !email || !firstname || !lastname) {
			res.status(400).json({ message: 'Invalid Request' });
			// stop the execution if the username or password is missing
			return;
		}

		// verify if the email has a good syntax
		const emailRegex = /^[a-zA-Z0-9._%+-]+@[a-zA-Z0-9.-]+\.[a-zA-Z]{2,}$/;
		if (!emailRegex.test(email)) {
			res.status(400).json({ message: 'Invalid email syntax' });
			// stop the execution if the email is invalid
			return;
		}

		// Get the file path after uploading
        const avatarPath = req.file ? req.file.path : null;

		// connect to the database
		database = await connectDatabase();
        // insert the user into the database
        database.query(
            `INSERT INTO users (password, email, firstname, lastname, avatar_path) VALUES ('${password}', '${email}', '${firstname}', '${lastname}','${avatarPath}') RETURNING *;`,
        ).then((result) => {
			// check if the user was created
			if (result.rows.length > 0) {
				res.status(200).json({ message: 'User created successfully', user: result.rows[0] });
			} else {
				res.status(500).json({ message: 'Error creating user' });
			}
		});
    } catch (error) {
        console.error(error);

		if (error.code === '23505') {
			return res.status(400).json({ message: 'Email already used' });
		}

        res.status(500).json({ message: 'Internal Server Error' });
    }
});

app.post('/addPost', async (req, res) => {
	try {
		const userCookie = req.cookies.user;
		// check if the user is logged in
		if (userCookie) {

			// Extract user details from the post request
			const { title, content } = req.body;
			const user_id = userCookie[0].id;

			// connect to the database
			database = await connectDatabase();
			// insert the post into the database
			const result = await database.query(
				`INSERT INTO posts (user_id, title, content) VALUES ('${user_id}', '${title}', '${content}') RETURNING *;`,
			).then((result) => {
				// check if the user was created
				if (result.rows.length > 0) {
					res.status(200).json({ message: 'Post created successfully', post: result.rows[0] });
				} else {
					res.status(500).json({ message: 'Error creating post' });
				}
			});
		}
		else 
			res.status(401).json({ message: 'You must be logged in to create a post' });
		} catch (error) {
		console.error(error);
		res.status(500).json({ message: 'Internal Server Error' });
	}
});

app.post('/addComment', async (req, res) => {
	try {
		const userCookie = req.cookies.user;
		// check if the user is logged in
		if (userCookie) {
			// Extract user details from the post request
			const { post_id, content } = req.body;
			const user_id = userCookie[0].id;

			// Verify the user and password are correct from the post request
			if (!post_id || !content) {
				res.status(400).json({ message: 'Invalid Request' });
				// stop the execution if the username or password is missing
				return;
			}

			// connect to the database
			database = await connectDatabase();
			// insert the comment into the database
			const result = await database.query(
				`INSERT INTO comments (user_id, post_id, content) VALUES ('${user_id}', '${post_id}', '${content}') RETURNING *;`,
			).then((result) => {
				// check if the user was created
				if (result.rows.length > 0) {
					res.status(200).json({ message: 'Comment created successfully', comment: result.rows[0] });
				} else {
					res.status(500).json({ message: 'Error creating comment' });
				}
			});
		}
		else 
			res.status(401).json({ message: 'You must be logged in to create a comment' });
	} catch (error) {
		console.error(error);
		res.status(500).json({ message: 'Internal Server Error' });
	}
});

app.get('/getPosts', async (req, res) => {
	try {

		// connect to the database
		database = await connectDatabase();

<<<<<<< HEAD
		const result = await database.query(
			`SELECT * FROM posts INNER JOIN users on posts.user_id = users.id ORDER BY DATE DESC;`,
		).then((result) => {
=======
		const query = `
			SELECT posts.id as id, 
			       users.firstname as firstName,
				   users.lastname as lastName,
			       posts.content,
				   posts.title,
			       posts.DATE as timestamp 
			FROM posts 
			INNER JOIN users on posts.user_id = users.id 
			ORDER BY DATE DESC;
		`;
		
		const result = await database.query(query).then((result) => {
>>>>>>> b1473d58
			if (result.rows.length > 0) {
				res.status(200).json({ message: 'Posts retrieved successfully', posts: result.rows });
			} else {
				res.status(404).json({ message: 'No posts found' });
			}
		});
	} catch (error) {
		console.error(error);
		res.status(500).json({ message: 'Internal Server Error' });
	}
});


app.get('/getComments', async (req, res) => {
	try {

		// get the parameters from the request
		const { post_id } = req.query;

		// connect to the database
		database = await connectDatabase();
		// get the comments of the post from the database
		const result = await database.query(
			`SELECT * FROM comments WHERE post_id='${post_id}';`,
		).then((result) => {
			// check if the user was created
			if (result.rows.length > 0) {
				res.status(200).json({ message: 'Comments retrieved successfully', comments: result.rows });
			} else {
				res.status(500).json({ message: 'Error retrieving comments' });
			}
		});
	} catch (error) {
		console.error(error);
		res.status(500).json({ message: 'Internal Server Error' });
	}
});
	
app.post('/likePost', async (req, res) => {
	try {
		const userCookie = req.cookies.user;
	  // Check if the user is logged in
	  if (userCookie) {
		// Extract user details from the post request
		const { post_id } = req.body;
		const user_id = userCookie[0].id;


		// Verify the user and post IDs are provided
		if (!post_id) {
		  return res.status(400).json({ message: 'Invalid Request' });
		}
		// connect to the database
		database = await connectDatabase();
		// Insert the like into the database without using parameterized query
		const result = await database.query(
		  `INSERT INTO Likes (user_id, post_id) VALUES ('${user_id}', '${post_id}') RETURNING *;`
		);
  
		// Check if the like was created
		if (result.rows.length > 0) {
		  return res.status(200).json({ message: 'Like created successfully', like: result.rows[0] });
		} else {
		  return res.status(500).json({ message: 'Error creating like' });
		}
	  } else {
		return res.status(401).json({ message: 'You must be logged in to create a like' });
	  }
	} catch (error) {
	  console.error(error);
  
	  // Check if error is due to a unique constraint violation
	  if (error.code === '23505') {
		return res.status(400).json({ message: 'User already liked this post' });
	  }
  
	  return res.status(500).json({ message: 'Internal Server Error' });
	}
  });
				

  app.post('/logout', (req, res) => {
    // Clear the user cookie; the name 'user' should match the name used when the cookie was set in the login route.
    res.clearCookie('user'); 
    // Sending a successful response. In a real-world scenario, additional cleanup or checks might be necessary.
    res.status(200).json({ message: 'Logged out successfully' });
});

app.get('/currentuser', (req, res) => {
    // Attempt to retrieve the user data from the cookie instead of the session.
    // This is insecure because user data is exposed, and cookies can be manipulated on the client-side.
    const userCookie = req.cookies.user;

    if (userCookie) {
        let user;
        try {
            user = JSON.parse(userCookie);
            res.status(200).json({ user: user });
        } catch (err) {
            console.error("Error parsing user data", err);
            res.status(400).json({ message: 'Bad Request - Invalid Cookie Data' });
        }
    } else {
        // No cookie means that the user is not authenticated.
        res.status(401).json({ message: 'Unauthorized' });
    }
});
	 

app.use('/api/v1', api);
app.use(notFound);
app.use(errorHandler); 

module.exports = app;<|MERGE_RESOLUTION|>--- conflicted
+++ resolved
@@ -192,11 +192,6 @@
 		// connect to the database
 		database = await connectDatabase();
 
-<<<<<<< HEAD
-		const result = await database.query(
-			`SELECT * FROM posts INNER JOIN users on posts.user_id = users.id ORDER BY DATE DESC;`,
-		).then((result) => {
-=======
 		const query = `
 			SELECT posts.id as id, 
 			       users.firstname as firstName,
@@ -210,7 +205,6 @@
 		`;
 		
 		const result = await database.query(query).then((result) => {
->>>>>>> b1473d58
 			if (result.rows.length > 0) {
 				res.status(200).json({ message: 'Posts retrieved successfully', posts: result.rows });
 			} else {
