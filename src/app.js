const express = require("express");
const cors = require("cors");
const path = require("path");
var cookieParser = require("cookie-parser");
const multer = require("multer");
const { connectDatabase } = require("./database/connectionconfigDb");

const app = express();

const api = require("./api");
const { notFound, errorHandler } = require("./middlewares/errors.middleware");

if (process.env.NODE_ENV === "production") {
  app.use(express.static("client/public"));
  app.get("*", (req, res) => {
    res.sendFile(path.resolve(__dirname, "client", "public", "index.html"));
  });
}

const storage = multer.diskStorage({
  destination: function (req, file, cb) {
    cb(null, "src/uploads/"); // Destination folder
  },
  filename: function (req, file, cb) {
    cb(null, Date.now() + "-" + file.originalname); // Naming file
  },
});

const upload = multer({ storage: storage });

app.use(cookieParser());
app.use(express.urlencoded({ extended: true }));
app.use(express.json());
app.use(cors());

<<<<<<< HEAD
app.post("/login", async (req, res) => {
  try {
    const { email, password } = req.body;
    if (!email || !password) {
      res.status(400).json({ message: "Invalid Request" });
      // stop the execution if the username or password is missing
      return;
    }

    // connect to the database
    database = await connectDatabase();
    // Verify the user and password are correct from the post request
    // verify the user exists in the request
    database
      .query(
        `SELECT * FROM users WHERE email='${email}' AND password='${password}';`
      )
      .then((result) => {
        // If the user is found, return the user information
        if (result.rows.length > 0) {
          // save the user in the session
          res.cookie("user", JSON.stringify(result.rows), {
            maxAge: 3600000, // 1 hour
            httpOnly: false, // The cookie is accessible via JavaScript
            secure: false, // The cookie will be transmitted over HTTP
          });
          res.status(200).json(result.rows);
        } else {
          res.status(404).json({ message: "User not found" });
        }
      });
  } catch (error) {
    console.error(error);
    res.status(500).json({ message: "Internal Server Error" });
  }
=======
app.post('/login', async (req, res) => {
	try { 
		const { email, password } = req.body;
		if (!email || !password) {
			res.status(400).json({ message: 'Invalid Request' });
			// stop the execution if the username or password is missing
			return;
		}

		// connect to the database
		database = await connectDatabase();
		// Verify the user and password are correct from the post request
		// verify the user exists in the request
		database.query(`SELECT id,email,firstname,lastname,avatar_path FROM users WHERE email='${email}' AND password='${password}';`)
		.then((result) => {
			// If the user is found, return the user information
			if (result.rows.length > 0) {
				// save the user in the session
				res.cookie('user', JSON.stringify(result.rows), { 
                    maxAge: 3600000, // 1 hour
                    httpOnly: false, // The cookie is accessible via JavaScript 
                    secure: false, // The cookie will be transmitted over HTTP 
                });
				res.status(200).json(result.rows);
			} else {
				res.status(404).json({ message: 'User not found' });
			}
		});
	} catch (error) {
		console.error(error);
		res.status(500).json({ message: 'Internal Server Error' });
	}
>>>>>>> a5034ba3
});

app.post("/signup", upload.single("avatar"), async (req, res) => {
  try {
    // Extract user details from the post request
    const { password, email, firstname, lastname } = req.body;

    // Verify the user and password are correct from the post request
    if (!password || !email || !firstname || !lastname) {
      res.status(400).json({ message: "Invalid Request" });
      // stop the execution if the username or password is missing
      return;
    }

    // verify if the email has a good syntax
    const emailRegex = /^[a-zA-Z0-9._%+-]+@[a-zA-Z0-9.-]+\.[a-zA-Z]{2,}$/;
    if (!emailRegex.test(email)) {
      res.status(400).json({ message: "Invalid email syntax" });
      // stop the execution if the email is invalid
      return;
    }

    // connect to the database
    const database = await connectDatabase();

    // Verify the user isn't already signup
    const emailCheckResult = await database.query(
      `SELECT email FROM users WHERE email = '${email}';`
    );

    if (emailCheckResult.rows.length > 0) {
      return res.status(400).json({ message: "Email already used" });
    }

<<<<<<< HEAD
    // Get the file path after uploading
    const avatarPath = req.file ? req.file.path : null;

    try {
      // insert the user into the database
      const result = await database.query(
        `INSERT INTO users (password, email, firstname, lastname, avatar_path) VALUES ('${password}', '${email}', '${firstname}', '${lastname}','${avatarPath}') RETURNING *;`
      );

      // check if the user was created
      if (result.rows.length > 0) {
        res.cookie("user", JSON.stringify(result.rows[0]), {
          maxAge: 3600000,
          httpOnly: false,
          secure: false,
        });
        res.status(200).json({ message: "User created successfully", user: result.rows[0] });
      } else {
        res.status(500).json({ message: "Error creating user" });
      }
    } catch (error) {
      console.error(error);
      res.status(500).json({ message: "Database error" });
    }
  } catch (error) {
    console.error(error);
    res.status(500).json({ message: "Internal Server Error" });
  }
});

app.post("/addPost", async (req, res) => {
  try {
    const userCookie = req.cookies.user;
    // check if the user is logged in
    if (userCookie) {
      // Extract user details from the post request
      const { user_id, title, content } = req.body;

      // connect to the database
      database = await connectDatabase();
      // insert the post into the database
      const result = await database
        .query(
          `INSERT INTO posts (user_id, title, content) VALUES ('${user_id}', '${title}', '${content}') RETURNING *;`
        )
        .then((result) => {
          // check if the user was created
          if (result.rows.length > 0) {
            res
              .status(200)
              .json({
                message: "Post created successfully",
                post: result.rows[0],
              });
          } else {
            res.status(500).json({ message: "Error creating post" });
          }
        });
    } else
      res
        .status(401)
        .json({ message: "You must be logged in to create a post" });
  } catch (error) {
    console.error(error);
    res.status(500).json({ message: "Internal Server Error" });
  }
=======
app.post('/addPost', async (req, res) => {
	try {
		const userCookie = req.cookies.user;
		// check if the user is logged in
		if (userCookie) {

			// Extract user details from the post request
			const { title, content } = req.body;
			const user_id = userCookie[0].id;

			// connect to the database
			database = await connectDatabase();
			// insert the post into the database
			const result = await database.query(
				`INSERT INTO posts (user_id, title, content) VALUES ('${user_id}', '${title}', '${content}') RETURNING *;`,
			).then((result) => {
				// check if the user was created
				if (result.rows.length > 0) {
					res.status(200).json({ message: 'Post created successfully', post: result.rows[0] });
				} else {
					res.status(500).json({ message: 'Error creating post' });
				}
			});
		}
		else 
			res.status(401).json({ message: 'You must be logged in to create a post' });
		} catch (error) {
		console.error(error);
		res.status(500).json({ message: 'Internal Server Error' });
	}
});

app.post('/addComment', async (req, res) => {
	try {
		const userCookie = req.cookies.user;
		// check if the user is logged in
		if (userCookie) {
			// Extract user details from the post request
			const { post_id, content } = req.body;
			const user_id = userCookie[0].id;

			// Verify the user and password are correct from the post request
			if (!post_id || !content) {
				res.status(400).json({ message: 'Invalid Request' });
				// stop the execution if the username or password is missing
				return;
			}

			// connect to the database
			database = await connectDatabase();
			// insert the comment into the database
			const result = await database.query(
				`INSERT INTO comments (user_id, post_id, content) VALUES ('${user_id}', '${post_id}', '${content}') RETURNING *;`,
			).then((result) => {
				// check if the user was created
				if (result.rows.length > 0) {
					res.status(200).json({ message: 'Comment created successfully', comment: result.rows[0] });
				} else {
					res.status(500).json({ message: 'Error creating comment' });
				}
			});
		}
		else 
			res.status(401).json({ message: 'You must be logged in to create a comment' });
	} catch (error) {
		console.error(error);
		res.status(500).json({ message: 'Internal Server Error' });
	}
>>>>>>> a5034ba3
});

app.post("/addComment", async (req, res) => {
  try {
    const userCookie = req.cookies.user;
    // check if the user is logged in
    if (userCookie) {
      // Extract user details from the post request
      const { user_id, post_id, content } = req.body;

      // Verify the user and password are correct from the post request
      if (!user_id || !post_id || !content) {
        res.status(400).json({ message: "Invalid Request" });
        // stop the execution if the username or password is missing
        return;
      }

      // connect to the database
      database = await connectDatabase();
      // insert the comment into the database
      const result = await database
        .query(
          `INSERT INTO comments (user_id, post_id, content) VALUES ('${user_id}', '${post_id}', '${content}') RETURNING *;`
        )
        .then((result) => {
          // check if the user was created
          if (result.rows.length > 0) {
            res
              .status(200)
              .json({
                message: "Comment created successfully",
                comment: result.rows[0],
              });
          } else {
            res.status(500).json({ message: "Error creating comment" });
          }
        });
    } else
      res
        .status(401)
        .json({ message: "You must be logged in to create a comment" });
  } catch (error) {
    console.error(error);
    res.status(500).json({ message: "Internal Server Error" });
  }
});

app.get("/getPosts", async (req, res) => {
  try {
    // connect to the database
    database = await connectDatabase();

    const query = `
			SELECT posts.id as id, 
			       users.firstname as firstName,
				   users.lastname as lastName,
			       posts.content,
				   posts.title,
			       posts.DATE as timestamp 
			FROM posts 
			INNER JOIN users on posts.user_id = users.id 
			ORDER BY DATE DESC;
		`;

    const result = await database.query(query).then((result) => {
      if (result.rows.length > 0) {
        res
          .status(200)
          .json({
            message: "Posts retrieved successfully",
            posts: result.rows,
          });
      } else {
        res.status(404).json({ message: "No posts found" });
      }
    });
  } catch (error) {
    console.error(error);
    res.status(500).json({ message: "Internal Server Error" });
  }
});
<<<<<<< HEAD
=======
	
app.post('/likePost', async (req, res) => {
	try {
		const userCookie = req.cookies.user;
	  // Check if the user is logged in
	  if (userCookie) {
		// Extract user details from the post request
		const { post_id } = req.body;
		const user_id = userCookie[0].id;


		// Verify the user and post IDs are provided
		if (!post_id) {
		  return res.status(400).json({ message: 'Invalid Request' });
		}
		// connect to the database
		database = await connectDatabase();
		// Insert the like into the database without using parameterized query
		const result = await database.query(
		  `INSERT INTO Likes (user_id, post_id) VALUES ('${user_id}', '${post_id}') RETURNING *;`
		);
  
		// Check if the like was created
		if (result.rows.length > 0) {
		  return res.status(200).json({ message: 'Like created successfully', like: result.rows[0] });
		} else {
		  return res.status(500).json({ message: 'Error creating like' });
		}
	  } else {
		return res.status(401).json({ message: 'You must be logged in to create a like' });
	  }
	} catch (error) {
	  console.error(error);
  
	  // Check if error is due to a unique constraint violation
	  if (error.code === '23505') {
		return res.status(400).json({ message: 'User already liked this post' });
	  }
  
	  return res.status(500).json({ message: 'Internal Server Error' });
	}
  });
				
>>>>>>> a5034ba3

app.get("/getComments", async (req, res) => {
  try {
    // get the parameters from the request
    const { post_id } = req.query;

    // connect to the database
    database = await connectDatabase();
    // get the comments of the post from the database
    const result = await database
      .query(`SELECT * FROM comments WHERE post_id='${post_id}';`)
      .then((result) => {
        // check if the user was created
        if (result.rows.length > 0) {
          res
            .status(200)
            .json({
              message: "Comments retrieved successfully",
              comments: result.rows,
            });
        } else {
          res.status(500).json({ message: "Error retrieving comments" });
        }
      });
  } catch (error) {
    console.error(error);
    res.status(500).json({ message: "Internal Server Error" });
  }
});

app.post("/likePost", async (req, res) => {
  try {
    const userCookie = req.cookies.user;
    // Check if the user is logged in
    if (userCookie) {
      // Extract user details from the post request
      const { user_id, post_id } = req.body;

      // Verify the user and post IDs are provided
      if (!user_id || !post_id) {
        return res.status(400).json({ message: "Invalid Request" });
      }
      // connect to the database
      database = await connectDatabase();
      // Insert the like into the database without using parameterized query
      const result = await database.query(
        `INSERT INTO Likes (user_id, post_id) VALUES ('${user_id}', '${post_id}') RETURNING *;`
      );

      // Check if the like was created
      if (result.rows.length > 0) {
        return res
          .status(200)
          .json({ message: "Like created successfully", like: result.rows[0] });
      } else {
        return res.status(500).json({ message: "Error creating like" });
      }
    } else {
      return res
        .status(401)
        .json({ message: "You must be logged in to create a like" });
    }
  } catch (error) {
    console.error(error);

    // Check if error is due to a unique constraint violation
    if (error.code === "23505") {
      return res.status(400).json({ message: "User already liked this post" });
    }

    return res.status(500).json({ message: "Internal Server Error" });
  }
});

app.post("/logout", (req, res) => {
  // Clear the user cookie; the name 'user' should match the name used when the cookie was set in the login route.
  res.clearCookie("user");
  // Sending a successful response. In a real-world scenario, additional cleanup or checks might be necessary.
  res.status(200).json({ message: "Logged out successfully" });
});

app.get("/currentuser", (req, res) => {
  // Attempt to retrieve the user data from the cookie instead of the session.
  // This is insecure because user data is exposed, and cookies can be manipulated on the client-side.
  const userCookie = req.cookies.user;

  if (userCookie) {
    let user;
    try {
      user = JSON.parse(userCookie);
      res.status(200).json({ user: user });
    } catch (err) {
      console.error("Error parsing user data", err);
      res.status(400).json({ message: "Bad Request - Invalid Cookie Data" });
    }
  } else {
    // No cookie means that the user is not authenticated.
    res.status(401).json({ message: "Unauthorized" });
  }
});

app.use("/api/v1", api);
app.use(notFound);
app.use(errorHandler);

module.exports = app;<|MERGE_RESOLUTION|>--- conflicted
+++ resolved
@@ -33,7 +33,6 @@
 app.use(express.json());
 app.use(cors());
 
-<<<<<<< HEAD
 app.post("/login", async (req, res) => {
   try {
     const { email, password } = req.body;
@@ -42,42 +41,6 @@
       // stop the execution if the username or password is missing
       return;
     }
-
-    // connect to the database
-    database = await connectDatabase();
-    // Verify the user and password are correct from the post request
-    // verify the user exists in the request
-    database
-      .query(
-        `SELECT * FROM users WHERE email='${email}' AND password='${password}';`
-      )
-      .then((result) => {
-        // If the user is found, return the user information
-        if (result.rows.length > 0) {
-          // save the user in the session
-          res.cookie("user", JSON.stringify(result.rows), {
-            maxAge: 3600000, // 1 hour
-            httpOnly: false, // The cookie is accessible via JavaScript
-            secure: false, // The cookie will be transmitted over HTTP
-          });
-          res.status(200).json(result.rows);
-        } else {
-          res.status(404).json({ message: "User not found" });
-        }
-      });
-  } catch (error) {
-    console.error(error);
-    res.status(500).json({ message: "Internal Server Error" });
-  }
-=======
-app.post('/login', async (req, res) => {
-	try { 
-		const { email, password } = req.body;
-		if (!email || !password) {
-			res.status(400).json({ message: 'Invalid Request' });
-			// stop the execution if the username or password is missing
-			return;
-		}
 
 		// connect to the database
 		database = await connectDatabase();
@@ -102,7 +65,6 @@
 		console.error(error);
 		res.status(500).json({ message: 'Internal Server Error' });
 	}
->>>>>>> a5034ba3
 });
 
 app.post("/signup", upload.single("avatar"), async (req, res) => {
@@ -137,7 +99,6 @@
       return res.status(400).json({ message: "Email already used" });
     }
 
-<<<<<<< HEAD
     // Get the file path after uploading
     const avatarPath = req.file ? req.file.path : null;
 
@@ -175,41 +136,6 @@
     if (userCookie) {
       // Extract user details from the post request
       const { user_id, title, content } = req.body;
-
-      // connect to the database
-      database = await connectDatabase();
-      // insert the post into the database
-      const result = await database
-        .query(
-          `INSERT INTO posts (user_id, title, content) VALUES ('${user_id}', '${title}', '${content}') RETURNING *;`
-        )
-        .then((result) => {
-          // check if the user was created
-          if (result.rows.length > 0) {
-            res
-              .status(200)
-              .json({
-                message: "Post created successfully",
-                post: result.rows[0],
-              });
-          } else {
-            res.status(500).json({ message: "Error creating post" });
-          }
-        });
-    } else
-      res
-        .status(401)
-        .json({ message: "You must be logged in to create a post" });
-  } catch (error) {
-    console.error(error);
-    res.status(500).json({ message: "Internal Server Error" });
-  }
-=======
-app.post('/addPost', async (req, res) => {
-	try {
-		const userCookie = req.cookies.user;
-		// check if the user is logged in
-		if (userCookie) {
 
 			// Extract user details from the post request
 			const { title, content } = req.body;
@@ -252,44 +178,6 @@
 				// stop the execution if the username or password is missing
 				return;
 			}
-
-			// connect to the database
-			database = await connectDatabase();
-			// insert the comment into the database
-			const result = await database.query(
-				`INSERT INTO comments (user_id, post_id, content) VALUES ('${user_id}', '${post_id}', '${content}') RETURNING *;`,
-			).then((result) => {
-				// check if the user was created
-				if (result.rows.length > 0) {
-					res.status(200).json({ message: 'Comment created successfully', comment: result.rows[0] });
-				} else {
-					res.status(500).json({ message: 'Error creating comment' });
-				}
-			});
-		}
-		else 
-			res.status(401).json({ message: 'You must be logged in to create a comment' });
-	} catch (error) {
-		console.error(error);
-		res.status(500).json({ message: 'Internal Server Error' });
-	}
->>>>>>> a5034ba3
-});
-
-app.post("/addComment", async (req, res) => {
-  try {
-    const userCookie = req.cookies.user;
-    // check if the user is logged in
-    if (userCookie) {
-      // Extract user details from the post request
-      const { user_id, post_id, content } = req.body;
-
-      // Verify the user and password are correct from the post request
-      if (!user_id || !post_id || !content) {
-        res.status(400).json({ message: "Invalid Request" });
-        // stop the execution if the username or password is missing
-        return;
-      }
 
       // connect to the database
       database = await connectDatabase();
@@ -355,8 +243,79 @@
     res.status(500).json({ message: "Internal Server Error" });
   }
 });
-<<<<<<< HEAD
-=======
+
+app.get("/getComments", async (req, res) => {
+  try {
+    // get the parameters from the request
+    const { post_id } = req.query;
+
+    // connect to the database
+    database = await connectDatabase();
+    // get the comments of the post from the database
+    const result = await database
+      .query(`SELECT * FROM comments WHERE post_id='${post_id}';`)
+      .then((result) => {
+        // check if the user was created
+        if (result.rows.length > 0) {
+          res
+            .status(200)
+            .json({
+              message: "Comments retrieved successfully",
+              comments: result.rows,
+            });
+        } else {
+          res.status(500).json({ message: "Error retrieving comments" });
+        }
+      });
+  } catch (error) {
+    console.error(error);
+    res.status(500).json({ message: "Internal Server Error" });
+  }
+});
+
+app.post("/likePost", async (req, res) => {
+  try {
+    const userCookie = req.cookies.user;
+    // Check if the user is logged in
+    if (userCookie) {
+      // Extract user details from the post request
+      const { user_id, post_id } = req.body;
+
+      // Verify the user and post IDs are provided
+      if (!user_id || !post_id) {
+        return res.status(400).json({ message: "Invalid Request" });
+      }
+      // connect to the database
+      database = await connectDatabase();
+      // Insert the like into the database without using parameterized query
+      const result = await database.query(
+        `INSERT INTO Likes (user_id, post_id) VALUES ('${user_id}', '${post_id}') RETURNING *;`
+      );
+
+      // Check if the like was created
+      if (result.rows.length > 0) {
+        return res
+          .status(200)
+          .json({ message: "Like created successfully", like: result.rows[0] });
+      } else {
+        return res.status(500).json({ message: "Error creating like" });
+      }
+    } else {
+      return res
+        .status(401)
+        .json({ message: "You must be logged in to create a like" });
+    }
+  } catch (error) {
+    console.error(error);
+
+    // Check if error is due to a unique constraint violation
+    if (error.code === "23505") {
+      return res.status(400).json({ message: "User already liked this post" });
+    }
+
+    return res.status(500).json({ message: "Internal Server Error" });
+  }
+});
 	
 app.post('/likePost', async (req, res) => {
 	try {
@@ -400,80 +359,6 @@
 	}
   });
 				
->>>>>>> a5034ba3
-
-app.get("/getComments", async (req, res) => {
-  try {
-    // get the parameters from the request
-    const { post_id } = req.query;
-
-    // connect to the database
-    database = await connectDatabase();
-    // get the comments of the post from the database
-    const result = await database
-      .query(`SELECT * FROM comments WHERE post_id='${post_id}';`)
-      .then((result) => {
-        // check if the user was created
-        if (result.rows.length > 0) {
-          res
-            .status(200)
-            .json({
-              message: "Comments retrieved successfully",
-              comments: result.rows,
-            });
-        } else {
-          res.status(500).json({ message: "Error retrieving comments" });
-        }
-      });
-  } catch (error) {
-    console.error(error);
-    res.status(500).json({ message: "Internal Server Error" });
-  }
-});
-
-app.post("/likePost", async (req, res) => {
-  try {
-    const userCookie = req.cookies.user;
-    // Check if the user is logged in
-    if (userCookie) {
-      // Extract user details from the post request
-      const { user_id, post_id } = req.body;
-
-      // Verify the user and post IDs are provided
-      if (!user_id || !post_id) {
-        return res.status(400).json({ message: "Invalid Request" });
-      }
-      // connect to the database
-      database = await connectDatabase();
-      // Insert the like into the database without using parameterized query
-      const result = await database.query(
-        `INSERT INTO Likes (user_id, post_id) VALUES ('${user_id}', '${post_id}') RETURNING *;`
-      );
-
-      // Check if the like was created
-      if (result.rows.length > 0) {
-        return res
-          .status(200)
-          .json({ message: "Like created successfully", like: result.rows[0] });
-      } else {
-        return res.status(500).json({ message: "Error creating like" });
-      }
-    } else {
-      return res
-        .status(401)
-        .json({ message: "You must be logged in to create a like" });
-    }
-  } catch (error) {
-    console.error(error);
-
-    // Check if error is due to a unique constraint violation
-    if (error.code === "23505") {
-      return res.status(400).json({ message: "User already liked this post" });
-    }
-
-    return res.status(500).json({ message: "Internal Server Error" });
-  }
-});
 
 app.post("/logout", (req, res) => {
   // Clear the user cookie; the name 'user' should match the name used when the cookie was set in the login route.
