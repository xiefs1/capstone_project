import { writable } from 'svelte/store';

export let user = writable({
  id: 1,
	firstName: "",
	lastName: "",
	email: "",
	password: "",
	avatar_path: "",
});

export let posts = writable([
    {
      id: 1,
      author: "John Doe",
<<<<<<< HEAD
      content: "This is my first post! <script>console.log('it s from the first post :)');</script> This is my first",
=======
      content: "This is my first post! This is my first",
>>>>>>> 2524e685
      timestamp: "2023-01-01T12:00:00",
      likes: 20,
      comments: [
        {
          commenter: "Jane Doe",
          comment: "This is my first post!",
        },
      ],
    },
    {
      id: 2,
      author: "Jane Doe",
      content: "Hello, World!",
      timestamp: "2023-01-02T12:00:00",
      likes: 35,
      comments: [
        {
          commenter: "John Doe",
          comment: "Hello to you too!",
        },
      ],
    },
    {
      id: 3,
      author: "Emily Davis",
      content: "Learning Svelte is fun!",
      timestamp: "2023-01-03T12:00:00",
      likes: 10,
      comments: [
        {
          commenter: "John Doe",
          comment: "I agree!",
        },
      ],
    },
    {
      id: 4,
      author: "Mark Green",
      content: "Happy New Year, everyone!",
      timestamp: "2023-01-01T00:00:00",
      likes: 50,
      comments: [
        {
          commenter: "Jane Doe",
          comment: "Happy New Year!",
        },
        {
          commenter: "Emily Davis",
          comment: "Wishing everyone a great year ahead!",
        },
      ],
    },
    {
      id: 5,
      author: "Sophia Lee",
      content: "Just got a new puppy!",
      timestamp: "2023-01-05T09:00:00",
      likes: 120,
      comments: [
        {
          commenter: "Jane Doe",
          comment: "So cute!",
        },
      ],
    },
    {
      id: 6,
      author: "Daniel Smith",
      content: "Anyone else love hiking?",
      timestamp: "2023-01-06T11:00:00",
      likes: 15,
      comments: [
        {
          commenter: "Emily Davis",
          comment: "Absolutely!",
        },
      ],
    },
  ]);<|MERGE_RESOLUTION|>--- conflicted
+++ resolved
@@ -13,11 +13,7 @@
     {
       id: 1,
       author: "John Doe",
-<<<<<<< HEAD
-      content: "This is my first post! <script>console.log('it s from the first post :)');</script> This is my first",
-=======
       content: "This is my first post! This is my first",
->>>>>>> 2524e685
       timestamp: "2023-01-01T12:00:00",
       likes: 20,
       comments: [
